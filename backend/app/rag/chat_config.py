--- conflicted
+++ resolved
@@ -36,14 +36,11 @@
     DEFAULT_NORMAL_GRAPH_KNOWLEDGE,
     DEFAULT_CONDENSE_QUESTION_PROMPT,
     DEFAULT_TEXT_QA_PROMPT,
-<<<<<<< HEAD
-    DEFAULT_REFINE_PROMPT, DEFAULT_FURTHER_QUESTIONS_PROMPT, DEFAULT_CLARIFYING_QUESTION_PROMPT,
-=======
     DEFAULT_REFINE_PROMPT,
     DEFAULT_FURTHER_QUESTIONS_PROMPT,
     DEFAULT_CONDENSE_ANSWER_PROMPT,
     DEFAULT_GENERATE_GOAL_PROMPT,
->>>>>>> cbda5322
+    DEFAULT_CLARIFYING_QUESTION_PROMPT,
 )
 from app.models import (
     ChatEngine as DBChatEngine,
