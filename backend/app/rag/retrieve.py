import logging
<<<<<<< HEAD
from typing import List
=======
from typing import List, Optional, Type
>>>>>>> 3903ad9c

from llama_index.core import VectorStoreIndex
from llama_index.core.schema import NodeWithScore
from sqlmodel import Session

from app.models import (
    Document as DBDocument,
)
from app.rag.chat_config import ChatEngineConfig
from app.rag.vector_store.tidb_vector_store import TiDBVectorStore
from backend.app.models.chunk import get_kb_chunk_model
from backend.app.rag.retrievers.LegacyChatEngineRetriever import (
    LegacyChatEngineRetriever,
)
from backend.app.repositories.chunk import ChunkRepo


logger = logging.getLogger(__name__)


class RetrieveService:
    def chat_engine_retrieve_documents(
        self,
        db_session: Session,
<<<<<<< HEAD
        question: str,
        top_k: int = 5,
        chat_engine_name: str = "default",
    ) -> List[DBDocument]:
        chat_engine_config = ChatEngineConfig.load_from_db(db_session, chat_engine_name)
        if chat_engine_config.knowledge_base is None:
            logger.warning(
                f"Knowledge base is not set for chat engine {chat_engine_name}"
            )
            return []

        nodes = self.chat_engine_retrieve_chunks(
            db_session, question, top_k, chat_engine_name
=======
        engine_name: str = "default",
    ) -> None:
        self.db_session = db_session
        self.engine_name = engine_name

        self.chat_engine_config = ChatEngineConfig.load_from_db(db_session, engine_name)
        self.db_chat_engine = self.chat_engine_config.get_db_chat_engine()

        if self.chat_engine_config.knowledge_base:
            # TODO: Support multiple knowledge base retrieve.
            linked_knowledge_base = (
                self.chat_engine_config.knowledge_base.linked_knowledge_base
            )
            kb = knowledge_base_repo.must_get(db_session, linked_knowledge_base.id)
            self._chunk_model = get_kb_chunk_model(kb)
            self._entity_model = get_kb_entity_model(kb)
            self._relationship_model = get_kb_relationship_model(kb)
            self._embed_model = get_kb_embed_model(self.db_session, kb)
        else:
            self._embed_model = get_default_embed_model(self.db_session)

    def retrieve(
        self,
        question: str,
        top_k: int = 10,
        similarity_top_k: Optional[int] = None,
        oversampling_factor: int = 5,
    ) -> List[DBDocument]:
        """
        Retrieve the related documents based on the user question.
        Args:
            question: The question from client.
            top_k: The number of top-k CHUNKS, and retrieve its related documents.
                   Which means it might return less than top_k documents.

        Returns:
            A list of related documents.
        """
        _fast_llm = self.chat_engine_config.get_fast_llama_llm(self.db_session)
        _fast_dspy_lm = self.chat_engine_config.get_fast_dspy_lm(self.db_session)

        # 1. Retrieve entities, relations, and chunks from the knowledge graph
        kg_config = self.chat_engine_config.knowledge_graph
        if kg_config.enabled:
            graph_store = TiDBGraphStore(
                dspy_lm=_fast_dspy_lm,
                session=self.db_session,
                embed_model=self._embed_model,
                entity_db_model=self._entity_model,
                relationship_db_model=self._relationship_model,
            )
            graph_index: KnowledgeGraphIndex = KnowledgeGraphIndex.from_existing(
                dspy_lm=_fast_dspy_lm,
                kg_store=graph_store,
            )

            if kg_config.using_intent_search:
                sub_queries = graph_index.intent_analyze(question)
                result = graph_index.graph_semantic_search(
                    sub_queries, include_meta=True
                )

                graph_knowledges = get_prompt_by_jinja2_template(
                    self.chat_engine_config.llm.intent_graph_knowledge,
                    sub_queries=result["queries"],
                )
                graph_knowledges_context = graph_knowledges.template
            else:
                entities, relations, chunks = graph_index.retrieve_with_weight(
                    question,
                    [],
                    depth=kg_config.depth,
                    include_meta=kg_config.include_meta,
                    with_degree=kg_config.with_degree,
                    with_chunks=False,
                )
                graph_knowledges = get_prompt_by_jinja2_template(
                    self.chat_engine_config.llm.normal_graph_knowledge,
                    entities=entities,
                    relationships=relations,
                )
                graph_knowledges_context = graph_knowledges.template
        else:
            entities, relations, chunks = [], [], []
            graph_knowledges_context = ""

        # 2. Refine the user question using graph information and chat history
        refined_question = _fast_llm.predict(
            get_prompt_by_jinja2_template(
                self.chat_engine_config.llm.condense_question_prompt,
                graph_knowledges=graph_knowledges_context,
                question=question,
            ),
        )

        # 3. Retrieve the related chunks from the vector store
        # 4. Rerank after the retrieval

        # Vector Index
        vector_store = TiDBVectorStore(
            session=self.db_session,
            chunk_db_model=self._chunk_model,
            oversampling_factor=oversampling_factor,
        )
        vector_index = VectorStoreIndex.from_vector_store(
            vector_store,
            embed_model=self._embed_model,
        )

        # Node postprocessors
        metadata_filter = self.chat_engine_config.get_metadata_filter()
        reranker = self.chat_engine_config.get_reranker(self.db_session, top_n=top_k)
        if reranker:
            node_postprocessors = [metadata_filter, reranker]
        else:
            node_postprocessors = [metadata_filter]

        # Retriever Engine
        retrieve_engine = vector_index.as_retriever(
            similarity_top_k=similarity_top_k or top_k,
            filters=metadata_filter.filters,
            node_postprocessors=node_postprocessors,
>>>>>>> 3903ad9c
        )
        if not nodes:
            return []

        chunk_model = get_kb_chunk_model(chat_engine_config.knowledge_base)
        chunk_repo = ChunkRepo(chunk_model)
        source_nodes_ids = [node.node_id for node in nodes]
        return chunk_repo.get_documents_by_chunk_ids(db_session, source_nodes_ids)

<<<<<<< HEAD
    def chat_engine_retrieve_chunks(
        self,
        db_session: Session,
        question: str,
        top_k: int = 5,
        chat_engine_name: str = "default",
    ) -> List[NodeWithScore]:
        retriever = LegacyChatEngineRetriever(db_session, chat_engine_name, top_k)
        return retriever.retrieve(question)

    def retrieve_chunks(self, request: RetrieveRequest) -> List[NodeWithScore]:
=======
        return source_documents

    def embedding_retrieve(
        self,
        question: str,
        top_k: int = 10,
        similarity_top_k: Optional[int] = None,
        oversampling_factor: int = 5,
    ) -> List[NodeWithScore]:
        # Vector Index
>>>>>>> 3903ad9c
        vector_store = TiDBVectorStore(
            session=self.db_session,
            chunk_db_model=self._chunk_model,
            oversampling_factor=oversampling_factor,
        )
        vector_index = VectorStoreIndex.from_vector_store(
            vector_store,
            embed_model=self._embed_model,
        )
<<<<<<< HEAD
=======

        # Node postprocessors
        metadata_filter = self.chat_engine_config.get_metadata_filter()
        reranker = self.chat_engine_config.get_reranker(self.db_session, top_n=top_k)
        if reranker:
            node_postprocessors = [metadata_filter, reranker]
        else:
            node_postprocessors = [metadata_filter]

        # Retriever Engine
>>>>>>> 3903ad9c
        retrieve_engine = vector_index.as_retriever(
            node_postprocessors=node_postprocessors,
            similarity_top_k=similarity_top_k or top_k,
        )

        node_list: List[NodeWithScore] = retrieve_engine.retrieve(question)
        return node_list


retrieve_service = RetrieveService()<|MERGE_RESOLUTION|>--- conflicted
+++ resolved
@@ -1,233 +1,75 @@
 import logging
-<<<<<<< HEAD
-from typing import List
-=======
-from typing import List, Optional, Type
->>>>>>> 3903ad9c
-
-from llama_index.core import VectorStoreIndex
+from typing import List, Optional
 from llama_index.core.schema import NodeWithScore
 from sqlmodel import Session
 
 from app.models import (
     Document as DBDocument,
 )
+from app.rag.retrievers.LegacyChatEngineRetriever import (
+    ChatEngineBasedRetriever,
+)
+from app.repositories.chunk import ChunkRepo
+from app.repositories.knowledge_base import knowledge_base_repo
+from app.models.chunk import get_kb_chunk_model
 from app.rag.chat_config import ChatEngineConfig
-from app.rag.vector_store.tidb_vector_store import TiDBVectorStore
-from backend.app.models.chunk import get_kb_chunk_model
-from backend.app.rag.retrievers.LegacyChatEngineRetriever import (
-    LegacyChatEngineRetriever,
-)
-from backend.app.repositories.chunk import ChunkRepo
 
 
 logger = logging.getLogger(__name__)
 
 
-class RetrieveService:
+class ChatEngineBasedRetrieveService:
     def chat_engine_retrieve_documents(
         self,
         db_session: Session,
-<<<<<<< HEAD
         question: str,
         top_k: int = 5,
         chat_engine_name: str = "default",
+        similarity_top_k: Optional[int] = None,
+        oversampling_factor: Optional[int] = None,
+        enable_kg_enchance_query_refine: bool = False,
     ) -> List[DBDocument]:
         chat_engine_config = ChatEngineConfig.load_from_db(db_session, chat_engine_name)
-        if chat_engine_config.knowledge_base is None:
-            logger.warning(
-                f"Knowledge base is not set for chat engine {chat_engine_name}"
-            )
-            return []
+        if not chat_engine_config.knowledge_base:
+            raise Exception("Chat engine does not configured with knowledge base")
 
         nodes = self.chat_engine_retrieve_chunks(
-            db_session, question, top_k, chat_engine_name
-=======
-        engine_name: str = "default",
-    ) -> None:
-        self.db_session = db_session
-        self.engine_name = engine_name
-
-        self.chat_engine_config = ChatEngineConfig.load_from_db(db_session, engine_name)
-        self.db_chat_engine = self.chat_engine_config.get_db_chat_engine()
-
-        if self.chat_engine_config.knowledge_base:
-            # TODO: Support multiple knowledge base retrieve.
-            linked_knowledge_base = (
-                self.chat_engine_config.knowledge_base.linked_knowledge_base
-            )
-            kb = knowledge_base_repo.must_get(db_session, linked_knowledge_base.id)
-            self._chunk_model = get_kb_chunk_model(kb)
-            self._entity_model = get_kb_entity_model(kb)
-            self._relationship_model = get_kb_relationship_model(kb)
-            self._embed_model = get_kb_embed_model(self.db_session, kb)
-        else:
-            self._embed_model = get_default_embed_model(self.db_session)
-
-    def retrieve(
-        self,
-        question: str,
-        top_k: int = 10,
-        similarity_top_k: Optional[int] = None,
-        oversampling_factor: int = 5,
-    ) -> List[DBDocument]:
-        """
-        Retrieve the related documents based on the user question.
-        Args:
-            question: The question from client.
-            top_k: The number of top-k CHUNKS, and retrieve its related documents.
-                   Which means it might return less than top_k documents.
-
-        Returns:
-            A list of related documents.
-        """
-        _fast_llm = self.chat_engine_config.get_fast_llama_llm(self.db_session)
-        _fast_dspy_lm = self.chat_engine_config.get_fast_dspy_lm(self.db_session)
-
-        # 1. Retrieve entities, relations, and chunks from the knowledge graph
-        kg_config = self.chat_engine_config.knowledge_graph
-        if kg_config.enabled:
-            graph_store = TiDBGraphStore(
-                dspy_lm=_fast_dspy_lm,
-                session=self.db_session,
-                embed_model=self._embed_model,
-                entity_db_model=self._entity_model,
-                relationship_db_model=self._relationship_model,
-            )
-            graph_index: KnowledgeGraphIndex = KnowledgeGraphIndex.from_existing(
-                dspy_lm=_fast_dspy_lm,
-                kg_store=graph_store,
-            )
-
-            if kg_config.using_intent_search:
-                sub_queries = graph_index.intent_analyze(question)
-                result = graph_index.graph_semantic_search(
-                    sub_queries, include_meta=True
-                )
-
-                graph_knowledges = get_prompt_by_jinja2_template(
-                    self.chat_engine_config.llm.intent_graph_knowledge,
-                    sub_queries=result["queries"],
-                )
-                graph_knowledges_context = graph_knowledges.template
-            else:
-                entities, relations, chunks = graph_index.retrieve_with_weight(
-                    question,
-                    [],
-                    depth=kg_config.depth,
-                    include_meta=kg_config.include_meta,
-                    with_degree=kg_config.with_degree,
-                    with_chunks=False,
-                )
-                graph_knowledges = get_prompt_by_jinja2_template(
-                    self.chat_engine_config.llm.normal_graph_knowledge,
-                    entities=entities,
-                    relationships=relations,
-                )
-                graph_knowledges_context = graph_knowledges.template
-        else:
-            entities, relations, chunks = [], [], []
-            graph_knowledges_context = ""
-
-        # 2. Refine the user question using graph information and chat history
-        refined_question = _fast_llm.predict(
-            get_prompt_by_jinja2_template(
-                self.chat_engine_config.llm.condense_question_prompt,
-                graph_knowledges=graph_knowledges_context,
-                question=question,
-            ),
+            db_session,
+            question,
+            top_k,
+            chat_engine_name,
+            similarity_top_k,
+            oversampling_factor,
+            enable_kg_enchance_query_refine,
         )
 
-        # 3. Retrieve the related chunks from the vector store
-        # 4. Rerank after the retrieval
+        linked_knowledge_base = chat_engine_config.knowledge_base.linked_knowledge_base
+        kb = knowledge_base_repo.must_get(db_session, linked_knowledge_base.id)
+        chunk_model = get_kb_chunk_model(kb)
+        chunk_repo = ChunkRepo(chunk_model)
+        chunk_ids = [node.node.node_id for node in nodes]
 
-        # Vector Index
-        vector_store = TiDBVectorStore(
-            session=self.db_session,
-            chunk_db_model=self._chunk_model,
-            oversampling_factor=oversampling_factor,
-        )
-        vector_index = VectorStoreIndex.from_vector_store(
-            vector_store,
-            embed_model=self._embed_model,
-        )
+        return chunk_repo.get_documents_by_chunk_ids(chunk_ids)
 
-        # Node postprocessors
-        metadata_filter = self.chat_engine_config.get_metadata_filter()
-        reranker = self.chat_engine_config.get_reranker(self.db_session, top_n=top_k)
-        if reranker:
-            node_postprocessors = [metadata_filter, reranker]
-        else:
-            node_postprocessors = [metadata_filter]
-
-        # Retriever Engine
-        retrieve_engine = vector_index.as_retriever(
-            similarity_top_k=similarity_top_k or top_k,
-            filters=metadata_filter.filters,
-            node_postprocessors=node_postprocessors,
->>>>>>> 3903ad9c
-        )
-        if not nodes:
-            return []
-
-        chunk_model = get_kb_chunk_model(chat_engine_config.knowledge_base)
-        chunk_repo = ChunkRepo(chunk_model)
-        source_nodes_ids = [node.node_id for node in nodes]
-        return chunk_repo.get_documents_by_chunk_ids(db_session, source_nodes_ids)
-
-<<<<<<< HEAD
     def chat_engine_retrieve_chunks(
         self,
         db_session: Session,
         question: str,
         top_k: int = 5,
         chat_engine_name: str = "default",
+        similarity_top_k: Optional[int] = None,
+        oversampling_factor: Optional[int] = None,
+        enable_kg_enchance_query_refine: bool = False,
     ) -> List[NodeWithScore]:
-        retriever = LegacyChatEngineRetriever(db_session, chat_engine_name, top_k)
+        retriever = ChatEngineBasedRetriever(
+            db_session=db_session,
+            engine_name=chat_engine_name,
+            top_k=top_k,
+            similarity_top_k=similarity_top_k,
+            oversampling_factor=oversampling_factor,
+            enable_kg_enchance_query_refine=enable_kg_enchance_query_refine,
+        )
         return retriever.retrieve(question)
 
-    def retrieve_chunks(self, request: RetrieveRequest) -> List[NodeWithScore]:
-=======
-        return source_documents
 
-    def embedding_retrieve(
-        self,
-        question: str,
-        top_k: int = 10,
-        similarity_top_k: Optional[int] = None,
-        oversampling_factor: int = 5,
-    ) -> List[NodeWithScore]:
-        # Vector Index
->>>>>>> 3903ad9c
-        vector_store = TiDBVectorStore(
-            session=self.db_session,
-            chunk_db_model=self._chunk_model,
-            oversampling_factor=oversampling_factor,
-        )
-        vector_index = VectorStoreIndex.from_vector_store(
-            vector_store,
-            embed_model=self._embed_model,
-        )
-<<<<<<< HEAD
-=======
-
-        # Node postprocessors
-        metadata_filter = self.chat_engine_config.get_metadata_filter()
-        reranker = self.chat_engine_config.get_reranker(self.db_session, top_n=top_k)
-        if reranker:
-            node_postprocessors = [metadata_filter, reranker]
-        else:
-            node_postprocessors = [metadata_filter]
-
-        # Retriever Engine
->>>>>>> 3903ad9c
-        retrieve_engine = vector_index.as_retriever(
-            node_postprocessors=node_postprocessors,
-            similarity_top_k=similarity_top_k or top_k,
-        )
-
-        node_list: List[NodeWithScore] = retrieve_engine.retrieve(question)
-        return node_list
-
-
-retrieve_service = RetrieveService()+retrieve_service = ChatEngineBasedRetrieveService()