# flake8: noqa
from .staff_action_log import staff_action_repo
from .chat_engine import chat_engine_repo
from .chat import chat_repo
from .document import document_repo
from .chunk import chunk_repo
from .data_source import data_source_repo
from .knowledge_base import knowledge_base_repo
<<<<<<< HEAD
from .feedback import feedback_repo
=======
from .llm import llm_repo
from .embedding_model import embed_model_repo
>>>>>>> ce7f50e9
<|MERGE_RESOLUTION|>--- conflicted
+++ resolved
@@ -6,9 +6,6 @@
 from .chunk import chunk_repo
 from .data_source import data_source_repo
 from .knowledge_base import knowledge_base_repo
-<<<<<<< HEAD
 from .feedback import feedback_repo
-=======
 from .llm import llm_repo
-from .embedding_model import embed_model_repo
->>>>>>> ce7f50e9
+from .embedding_model import embed_model_repo