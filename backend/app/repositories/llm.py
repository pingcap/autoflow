--- conflicted
+++ resolved
@@ -40,13 +40,8 @@
         )
         return session.exec(stmt).first()
 
-<<<<<<< HEAD
-    def must_get_default_llm(self, session: Session) -> Type[DBLLM]:
-        db_llm = self.get_default_llm(session)
-=======
     def must_get_default(self, session: Session) -> Type[DBLLM]:
         db_llm = self.get_default(session)
->>>>>>> f56db2ce
         if db_llm is None:
             raise DefaultLLMNotFound()
         return db_llm
