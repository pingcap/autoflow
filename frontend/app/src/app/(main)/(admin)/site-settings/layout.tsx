'use client';

import { AdminPageHeading } from '@/components/admin-page-heading';
import { SecondaryNavigatorLayout, SecondaryNavigatorLink, SecondaryNavigatorList, SecondaryNavigatorMain } from '@/components/secondary-navigator-list';
import { type ReactNode } from 'react';

export default function SiteSettingsLayout ({ children }: { children: ReactNode }) {
  return (
    <div className="relative">
<<<<<<< HEAD
      <AdminPageHeading
        breadcrumbs={[
          { title: 'Site Settings' },
        ]}
      />
      <Tabs
        value={segment}
        onValueChange={value => {
          push(`/site-settings${value === 'website' ? '' : `/${value}`}`);
        }}
      >
        <TabsList>
          <TabsTrigger disabled={navigating} value="website">Website</TabsTrigger>
          <TabsTrigger disabled={navigating} value="integrations">Integrations</TabsTrigger>
          <TabsTrigger disabled={navigating} value="custom_js">JS Widget</TabsTrigger>
        </TabsList>
      </Tabs>
      <div className="relative mt-4">
        <div className="pointer-events-none absolute left-0 top-0 w-full h-body">
          <Loader loading={navigating} />
        </div>
        {children}
      </div>
=======
      <AdminPageHeading title="Site Settings" />
      <SecondaryNavigatorLayout>
        <SecondaryNavigatorList>
          <SecondaryNavigatorLink pathname="/site-settings">
            Website
          </SecondaryNavigatorLink>
          <SecondaryNavigatorLink pathname="/site-settings/integrations">
            Integrations
          </SecondaryNavigatorLink>
          <SecondaryNavigatorLink pathname="/site-settings/custom_js">
            JS Widget
          </SecondaryNavigatorLink>
        </SecondaryNavigatorList>
        <SecondaryNavigatorMain>
          {children}
        </SecondaryNavigatorMain>
      </SecondaryNavigatorLayout>
>>>>>>> 99866c57
    </div>
  );
}<|MERGE_RESOLUTION|>--- conflicted
+++ resolved
@@ -7,32 +7,11 @@
 export default function SiteSettingsLayout ({ children }: { children: ReactNode }) {
   return (
     <div className="relative">
-<<<<<<< HEAD
       <AdminPageHeading
         breadcrumbs={[
           { title: 'Site Settings' },
         ]}
       />
-      <Tabs
-        value={segment}
-        onValueChange={value => {
-          push(`/site-settings${value === 'website' ? '' : `/${value}`}`);
-        }}
-      >
-        <TabsList>
-          <TabsTrigger disabled={navigating} value="website">Website</TabsTrigger>
-          <TabsTrigger disabled={navigating} value="integrations">Integrations</TabsTrigger>
-          <TabsTrigger disabled={navigating} value="custom_js">JS Widget</TabsTrigger>
-        </TabsList>
-      </Tabs>
-      <div className="relative mt-4">
-        <div className="pointer-events-none absolute left-0 top-0 w-full h-body">
-          <Loader loading={navigating} />
-        </div>
-        {children}
-      </div>
-=======
-      <AdminPageHeading title="Site Settings" />
       <SecondaryNavigatorLayout>
         <SecondaryNavigatorList>
           <SecondaryNavigatorLink pathname="/site-settings">
@@ -49,7 +28,6 @@
           {children}
         </SecondaryNavigatorMain>
       </SecondaryNavigatorLayout>
->>>>>>> 99866c57
     </div>
   );
 }