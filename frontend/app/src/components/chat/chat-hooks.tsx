--- conflicted
+++ resolved
@@ -30,11 +30,7 @@
 
 const ChatControllerContext = createContext<ChatController | null>(null);
 
-<<<<<<< HEAD
-export function ChatsProvider ({ newChatRef, children }: { newChatRef?: Ref<ChatsProviderValues['newChat'] | undefined>, children: ReactNode }) {
-=======
-export function ChatsProvider ({ onChatCreated, children }: { children: ReactNode, onChatCreated?: (id: string, chat: Chat, controller: ChatController) => void }) {
->>>>>>> f7fedfe2
+export function ChatsProvider ({ newChatRef, onChatCreated, children }: { children: ReactNode,newChatRef?: Ref<ChatsProviderValues['newChat'] | undefined>, onChatCreated?: (id: string, chat: Chat, controller: ChatController) => void }) {
   const bootstrapStatusRef = useLatestRef(useBootstrapStatus());
   const [chats, setChats] = useState(() => new Map<string, ChatController>);
 
