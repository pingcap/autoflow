--- conflicted
+++ resolved
@@ -426,8 +426,6 @@
 
   extensions/vercel-blob-document-storage: {}
 
-<<<<<<< HEAD
-=======
   www:
     dependencies:
       next:
@@ -474,7 +472,6 @@
         specifier: ^5
         version: 5.3.3
 
->>>>>>> aafa8fc9
 packages:
 
   /@aashutoshrathi/word-wrap@1.2.6:
@@ -6531,8 +6528,6 @@
       space-separated-tokens: 2.0.2
     dev: false
 
-<<<<<<< HEAD
-=======
   /heap@0.2.7:
     resolution: {integrity: sha512-2bsegYkkHO+h/9MGbn6KWcE45cHZgPANo5LXF7EvWdT0yT2EguSVO1nDgU5c8+ZOPwp2vMNa7YFsJhVcDR9Sdg==}
     dev: false
@@ -6545,7 +6540,6 @@
     resolution: {integrity: sha512-bEqo66MRXsUGxWHV5IP0PUiAWwoEjba4VCzg0LjFJBpchPaTfyfCKTG6bc5F8ucKec3q5y6qOdGyYTSBEvhCrg==}
     dev: false
 
->>>>>>> aafa8fc9
   /https-proxy-agent@5.0.1:
     resolution: {integrity: sha512-dFcAjpTQFgoLMzC2VwU+C/CbS7uRL0lWmxDITmqm7C+7F0Odmj6s9l6alZc6AELXhrnggM2CeWSXHGOdX2YtwA==}
     engines: {node: '>= 6'}
@@ -8168,8 +8162,6 @@
       - webpack
     dev: true
 
-<<<<<<< HEAD
-=======
   /next-seo@6.5.0(next@14.1.1)(react-dom@18.2.0)(react@18.2.0):
     resolution: {integrity: sha512-MfzUeWTN/x/rsKp/1n0213eojO97lIl0unxqbeCY+6pAucViHDA8GSLRRcXpgjsSmBxfCFdfpu7LXbt4ANQoNQ==}
     peerDependencies:
@@ -8182,7 +8174,6 @@
       react-dom: 18.2.0(react@18.2.0)
     dev: false
 
->>>>>>> aafa8fc9
   /next-themes@0.2.1(next@14.0.4)(react-dom@18.2.0)(react@18.2.0):
     resolution: {integrity: sha512-B+AKNfYNIzh0vqQQKqQItTS8evEouKD7H5Hj3kmuPERwddR2TxvDSFZuTj6T7Jfn1oyeUyJMydPl1Bkxkh0W7A==}
     peerDependencies:
@@ -8195,8 +8186,6 @@
       react-dom: 18.2.0(react@18.2.0)
     dev: true
 
-<<<<<<< HEAD
-=======
   /next-themes@0.2.1(next@14.1.1)(react-dom@18.2.0)(react@18.2.0):
     resolution: {integrity: sha512-B+AKNfYNIzh0vqQQKqQItTS8evEouKD7H5Hj3kmuPERwddR2TxvDSFZuTj6T7Jfn1oyeUyJMydPl1Bkxkh0W7A==}
     peerDependencies:
@@ -8209,7 +8198,6 @@
       react-dom: 18.2.0(react@18.2.0)
     dev: false
 
->>>>>>> aafa8fc9
   /next@14.0.4(@babel/core@7.23.9)(react-dom@18.2.0)(react@18.2.0):
     resolution: {integrity: sha512-qbwypnM7327SadwFtxXnQdGiKpkuhaRLE2uq62/nRul9cj9KhQ5LhHmlziTNqUidZotw/Q1I9OjirBROdUJNgA==}
     engines: {node: '>=18.17.0'}
@@ -8224,8 +8212,6 @@
         optional: true
       sass:
         optional: true
-<<<<<<< HEAD
-=======
     dependencies:
       '@next/env': 14.0.4
       '@swc/helpers': 0.5.2
@@ -8324,40 +8310,39 @@
       next: '>=9.5.3'
       react: '>=16.13.1'
       react-dom: '>=16.13.1'
->>>>>>> aafa8fc9
-    dependencies:
-      '@next/env': 14.0.4
-      '@swc/helpers': 0.5.2
-      busboy: 1.6.0
-      caniuse-lite: 1.0.30001579
+    dependencies:
+      '@headlessui/react': 1.7.18(react-dom@18.2.0)(react@18.2.0)
+      '@mdx-js/mdx': 2.3.0
+      '@mdx-js/react': 2.3.0(react@18.2.0)
+      '@napi-rs/simple-git': 0.1.16
+      '@theguild/remark-mermaid': 0.0.5(react@18.2.0)
+      '@theguild/remark-npm2yarn': 0.2.1
+      clsx: 2.1.0
+      github-slugger: 2.0.0
       graceful-fs: 4.2.11
-<<<<<<< HEAD
-      postcss: 8.4.31
-=======
       gray-matter: 4.0.3
       katex: 0.16.9
       lodash.get: 4.4.2
       next: 14.1.1(@babel/core@7.23.9)(react-dom@18.2.0)(react@18.2.0)
       next-mdx-remote: 4.4.1(react-dom@18.2.0)(react@18.2.0)
       p-limit: 3.1.0
->>>>>>> aafa8fc9
       react: 18.2.0
       react-dom: 18.2.0(react@18.2.0)
-      styled-jsx: 5.1.1(@babel/core@7.23.9)(react@18.2.0)
-      watchpack: 2.4.0
-    optionalDependencies:
-      '@next/swc-darwin-arm64': 14.0.4
-      '@next/swc-darwin-x64': 14.0.4
-      '@next/swc-linux-arm64-gnu': 14.0.4
-      '@next/swc-linux-arm64-musl': 14.0.4
-      '@next/swc-linux-x64-gnu': 14.0.4
-      '@next/swc-linux-x64-musl': 14.0.4
-      '@next/swc-win32-arm64-msvc': 14.0.4
-      '@next/swc-win32-ia32-msvc': 14.0.4
-      '@next/swc-win32-x64-msvc': 14.0.4
+      rehype-katex: 7.0.0
+      rehype-pretty-code: 0.9.11(shiki@0.14.7)
+      rehype-raw: 7.0.0
+      remark-gfm: 3.0.1
+      remark-math: 5.1.1
+      remark-reading-time: 2.0.1
+      shiki: 0.14.7
+      slash: 3.0.0
+      title: 3.5.3
+      unist-util-remove: 4.0.0
+      unist-util-visit: 5.0.0
+      zod: 3.22.4
     transitivePeerDependencies:
-      - '@babel/core'
-      - babel-plugin-macros
+      - supports-color
+    dev: false
 
   /no-case@3.0.4:
     resolution: {integrity: sha512-fgAN3jGAh+RoxUGZHTSOLJIqUc2wmoBwGR4tbpNAKmmovFoWq0OdRkb0VkldReO2a2iBT/OEulG9XSUc10r3zg==}
@@ -9679,13 +9664,10 @@
       client-only: 0.0.1
       react: 18.2.0
 
-<<<<<<< HEAD
-=======
   /stylis@4.3.1:
     resolution: {integrity: sha512-EQepAV+wMsIaGVGX1RECzgrcqRRU/0sYOHkeLsZ3fzHaHXZy4DaOOX0vOlGQdlsjkh3mFHAIlVimpwAs4dslyQ==}
     dev: false
 
->>>>>>> aafa8fc9
   /sucrase@3.35.0:
     resolution: {integrity: sha512-8EbVDiu9iN/nESwxeSxDKe0dunta1GOlHufmSSXxMD2z2/tMZpDMpvXQGsc+ajGo8y2uYUmixaSRUc/QPoQ0GA==}
     engines: {node: '>=16 || 14 >=14.17'}
@@ -10450,8 +10432,6 @@
   /wrappy@1.0.2:
     resolution: {integrity: sha512-l4Sp/DRseor9wL6EvV2+TuQn63dMkPjZ/sp9XkghTEbV9KlPS1xUsZ3u7/IQO4wxtcFB4bgpQPRcR3QCvezPcQ==}
 
-<<<<<<< HEAD
-=======
   /xtend@4.0.2:
     resolution: {integrity: sha512-LKYU1iAXJXUgAXn9URjiu+MWhyUXHsvfp7mcuYm9dSUKK0/CjtrUwFAxD82/mCWbtLsGjFIad0wIsod4zrTAEQ==}
     engines: {node: '>=0.4'}
@@ -10461,7 +10441,6 @@
     resolution: {integrity: sha512-ncTzHV7NvsQZkYe1DW7cbDLm0YpzHmZF5r/iyP3ZnQtMiJ+pjzisCiMNI+Sj+xQF5pXhSHxSB3uDbsBTzY/c2A==}
     dev: false
 
->>>>>>> aafa8fc9
   /yallist@3.1.1:
     resolution: {integrity: sha512-a4UGQaWPH59mOXUYnAG2ewncQS4i4F43Tv3JoAM+s2VDAmS9NsK8GpDMLrCHPksFT7h3K6TOoUNn2pb7RoXx4g==}
 
