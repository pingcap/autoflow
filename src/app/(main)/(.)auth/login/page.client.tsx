'use client';

<<<<<<< HEAD
import { Signin } from '@/components/signin';
import { Dialog, DialogContent, DialogHeader } from '@/components/ui/dialog';
import { useRouter } from 'next/navigation';
=======
import { Alert, AlertDescription } from '@/components/ui/alert';
import { Button } from '@/components/ui/button';
import { Dialog, DialogContent, DialogHeader, DialogDescription } from '@/components/ui/dialog';
import { Form, FormField, FormLabel, FormItem } from '@/components/ui/form';
import { Input } from '@/components/ui/input';
import { signIn } from 'next-auth/react';
import { useRouter, useSearchParams } from 'next/navigation';
import { useState, useEffect, useMemo } from 'react';
import { useForm } from 'react-hook-form';
import useSWR from 'swr';
import { fetcher, handleErrors } from '@/lib/fetch';
import { Skeleton } from '@/components/ui/skeleton';
import { supportedProviders } from '@/app/(main)/(admin)/settings/components';
import clsx from 'clsx';
>>>>>>> 9e4a4e42

export function SigninDialog ({ callbackUrl }: { callbackUrl?: string }) {
  const router = useRouter();

  return (
    <Dialog
      open
      onOpenChange={(open) => {
        if (!open) {
          router.back();
        }
      }}
    >
      <DialogContent>
<<<<<<< HEAD
        <DialogHeader>Login</DialogHeader>
        <Signin callbackUrl={callbackUrl} />
=======
        <DialogHeader className='text-2xl font-normal'>Sign In</DialogHeader>
        <DialogDescription>
          Sign in to continue to your account.
        </DialogDescription>
        {error && (
          <Alert variant='destructive'>
            <AlertDescription>
              Could not login with provided credentials.
            </AlertDescription>
          </Alert>
        )}
        <div className='grid grid-cols-2 gap-x-6 gap-y-2'>
          {providersLoading && <Skeleton className='w-full h-10 rounded col-span-2' />}
          {!providersLoading &&
            providers.map((provider) => (
              <CustomProviderItem
                key={provider.name}
                provider={provider.name}
                className={providers?.length === 2 ? '' : 'col-span-2'}
              />
            ))}
        </div>
        {providers?.length > 0 && (
          <div className='relative'>
            <div className='absolute inset-0 flex items-center'>
              <span className='w-full border-t'></span>
            </div>
            <div className='relative flex justify-center text-xs uppercase'>
              <span className='bg-background px-2 text-muted-foreground'>
                Or continue with
              </span>
            </div>
          </div>
        )}
        <Form {...form}>
          <form className='space-y-6' onSubmit={handleSubmit}>
            <FormItem>
              <FormLabel htmlFor='username'>Username</FormLabel>
              <FormField
                name='username'
                render={({ field }) => (
                  <Input placeholder='x@example.com' {...field} />
                )}
              />
            </FormItem>
            <FormItem>
              <FormLabel htmlFor='password'>Password</FormLabel>
              <FormField
                name='password'
                render={({ field }) => (
                  <Input type='password' {...field} />
                )}
              />
            </FormItem>
            <Button>Login</Button>
          </form>
        </Form>
>>>>>>> 9e4a4e42
      </DialogContent>
    </Dialog>
  );
}<|MERGE_RESOLUTION|>--- conflicted
+++ resolved
@@ -1,25 +1,8 @@
 'use client';
 
-<<<<<<< HEAD
 import { Signin } from '@/components/signin';
-import { Dialog, DialogContent, DialogHeader } from '@/components/ui/dialog';
+import { Dialog, DialogContent, DialogHeader, DialogDescription } from '@/components/ui/dialog';
 import { useRouter } from 'next/navigation';
-=======
-import { Alert, AlertDescription } from '@/components/ui/alert';
-import { Button } from '@/components/ui/button';
-import { Dialog, DialogContent, DialogHeader, DialogDescription } from '@/components/ui/dialog';
-import { Form, FormField, FormLabel, FormItem } from '@/components/ui/form';
-import { Input } from '@/components/ui/input';
-import { signIn } from 'next-auth/react';
-import { useRouter, useSearchParams } from 'next/navigation';
-import { useState, useEffect, useMemo } from 'react';
-import { useForm } from 'react-hook-form';
-import useSWR from 'swr';
-import { fetcher, handleErrors } from '@/lib/fetch';
-import { Skeleton } from '@/components/ui/skeleton';
-import { supportedProviders } from '@/app/(main)/(admin)/settings/components';
-import clsx from 'clsx';
->>>>>>> 9e4a4e42
 
 export function SigninDialog ({ callbackUrl }: { callbackUrl?: string }) {
   const router = useRouter();
@@ -34,68 +17,11 @@
       }}
     >
       <DialogContent>
-<<<<<<< HEAD
-        <DialogHeader>Login</DialogHeader>
-        <Signin callbackUrl={callbackUrl} />
-=======
-        <DialogHeader className='text-2xl font-normal'>Sign In</DialogHeader>
+        <DialogHeader className='text-2xl font-normal'>Sign In<</DialogHeader>
         <DialogDescription>
           Sign in to continue to your account.
         </DialogDescription>
-        {error && (
-          <Alert variant='destructive'>
-            <AlertDescription>
-              Could not login with provided credentials.
-            </AlertDescription>
-          </Alert>
-        )}
-        <div className='grid grid-cols-2 gap-x-6 gap-y-2'>
-          {providersLoading && <Skeleton className='w-full h-10 rounded col-span-2' />}
-          {!providersLoading &&
-            providers.map((provider) => (
-              <CustomProviderItem
-                key={provider.name}
-                provider={provider.name}
-                className={providers?.length === 2 ? '' : 'col-span-2'}
-              />
-            ))}
-        </div>
-        {providers?.length > 0 && (
-          <div className='relative'>
-            <div className='absolute inset-0 flex items-center'>
-              <span className='w-full border-t'></span>
-            </div>
-            <div className='relative flex justify-center text-xs uppercase'>
-              <span className='bg-background px-2 text-muted-foreground'>
-                Or continue with
-              </span>
-            </div>
-          </div>
-        )}
-        <Form {...form}>
-          <form className='space-y-6' onSubmit={handleSubmit}>
-            <FormItem>
-              <FormLabel htmlFor='username'>Username</FormLabel>
-              <FormField
-                name='username'
-                render={({ field }) => (
-                  <Input placeholder='x@example.com' {...field} />
-                )}
-              />
-            </FormItem>
-            <FormItem>
-              <FormLabel htmlFor='password'>Password</FormLabel>
-              <FormField
-                name='password'
-                render={({ field }) => (
-                  <Input type='password' {...field} />
-                )}
-              />
-            </FormItem>
-            <Button>Login</Button>
-          </form>
-        </Form>
->>>>>>> 9e4a4e42
+        <Signin callbackUrl={callbackUrl} />
       </DialogContent>
     </Dialog>
   );
