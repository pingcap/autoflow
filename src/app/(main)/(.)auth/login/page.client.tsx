--- conflicted
+++ resolved
@@ -25,62 +25,4 @@
       </DialogContent>
     </Dialog>
   );
-<<<<<<< HEAD
-}
-
-export function CustomProviderItem(props: { provider: string, className?: string}) {
-  const usp = useSearchParams();
-  const callbackUrl = usp?.get('callbackUrl') ?? '/';
-
-  const { provider, className } = props;
-  const providerMemo = useMemo(() => {
-    return supportedProviders.find((p) => p.id === provider);
-  }, [provider]);
-
-  return (
-    <>
-      <Button
-        className={clsx('w-full h-10', className)}
-        variant='outline'
-        onClick={() => {
-          signIn(provider, {
-            callbackUrl,
-          });
-        }}
-      >
-        {providerMemo?.Icon && (
-          <providerMemo.Icon className='w-6 h-6 inline mr-2' />
-        )}
-        <span className='w-20 text-center'>{providerMemo?.name || provider}</span>
-      </Button>
-    </>
-  );
-}
-
-export function useCustomProviders() {
-  const [providers, setProviders] = useState<
-    { name: string; enabled: number }[]
-  >([]);
-  const [loading, setLoading] = useState(true);
-
-  useSWR(
-    [
-      'get',
-      `/api/v1/authentication-providers`,
-      {
-        enabled: true,
-      },
-    ],
-    fetcher<{ name: string; enabled: number }[]>,
-    {
-      onSuccess: (data) => {
-        setProviders(data);
-        setLoading(false);
-      },
-    }
-  );
-
-  return { providers, loading };
-=======
->>>>>>> ac9a25a6
 }