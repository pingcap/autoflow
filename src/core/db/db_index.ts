import { db } from '@/core/db/db';
import type {DB, DocumentIndexChunk} from '@/core/db/schema';
import { rag } from '@/core/interface';
import { executePage, type Page, type PageRequest } from '@/lib/database';
import { genId } from '@/lib/id';
import type { Insertable, Selectable, Updateable } from 'kysely';
import { notFound } from 'next/navigation';
import ChunkedContent = rag.ChunkedContent;
import EmbeddedContent = rag.EmbeddedContent;
import {cosineSimilarity, vectorToSql} from "@/lib/kysely";

export type _QueryOptions = {
  source_uri_prefixes?: string[];
}

export interface IndexDb {

  findByName (name: string): Promise<Selectable<DB['index']> | undefined>;

  update (name: string, updater: (index: Selectable<DB['index']>) => Updateable<DB['index']>): Promise<void>;

  startIndexing (index: string, documentId: string, content: ChunkedContent<any, any>): Promise<void>;

  finishIndexing (index: string, documentId: string, embeddedContent: EmbeddedContent<any, any>): Promise<void>;

  terminateIndexing (index: string, documentId: string, error: unknown): Promise<void>;

  _query (index: string, vector: Float64Array, top_k: number, options: _QueryOptions): Promise<SearchResult[]>;

  startQuery (partial: Insertable<DB['index_query']>): Promise<void>;

  finishQuery (id: string, results: Insertable<DB['index_query_result']>[]): Promise<void>;

  finishRerank (id: string, metadata: any, results: Insertable<DB['index_query_result']>[]): Promise<void>;

  getQuery (id: string): Promise<Selectable<DB['index_query']> | undefined>;

  getQueryResults (id: string): Promise<SearchResult[] | undefined>;

  listEmbeddings (request: PageRequest): Promise<Page<Selectable<DB['document_index_chunk']>>>;

  getDocumentIndex (name: string, documentId: string): Promise<Selectable<DB['document_index']> | undefined>;
}

type SearchResult = {
  document_id: string
  document_index_chunk_id: string
  text_content: string
  metadata: any
  source_uri: string
  source_name: string
  score: number
}

export const indexDb: IndexDb = {
  findByName (name: string) {
    return db.selectFrom('index')
      .selectAll()
      .where('name', '=', eb => eb.val(name))
      .executeTakeFirst();
  },

  async update (name, updater) {
    await db.transaction().execute(async db => {
      const index = await db.selectFrom('index')
        .selectAll()
        .where('name', '=', eb => eb.val(name))
        .executeTakeFirst();
      if (!index) {
        throw notFound();
      }

      const partial = updater(index);

      await db.updateTable('index')
        .set(partial)
        .where('name', '=', eb => eb.val(name))
        .execute();
    });
  },

  async startIndexing (index, documentId, content) {
    // Insert a new document_index or set the original index's state to `indexing`
    await db.insertInto('document_index')
      .values({
        document_id: documentId,
        index_name: index,
        status: 'indexing',
        created_at: new Date(),
        text_content: content.content.join('\n\n\n\n'),
        trace: null,
        metadata: JSON.stringify(content.metadata),
      })
      .onDuplicateKeyUpdate({
        status: 'indexing',
      })
      .execute();
  },

  async finishIndexing (index, documentId, content) {
    const now = new Date();

    await db.transaction().execute(async db => {
      // Update index state to `ok`
      await db.insertInto('document_index')
        .values({
          document_id: documentId,
          index_name: index,
          status: 'ok',
          created_at: now,
          text_content: content.content.join('\n\n\n\n'),
          trace: null,
          metadata: JSON.stringify(content.metadata),
        })
        .onDuplicateKeyUpdate({
          status: 'ok',
          text_content: content.content.join('\n\n\n\n'),
          created_at: now,
          metadata: JSON.stringify(content.metadata),
        })
        .execute();

      // mark all old document_index_chunk staled
      await db.updateTable('document_index_chunk')
        .set({
          staled: 1,
        })
        .where('index_name', '=', eb => eb.val(index))
        .where('document_id', '=', eb => eb.val(documentId))
        .where('staled', '=', 0)
        .execute();

      // insert new index chunks
      await db.insertInto('document_index_chunk')
        .values(content.chunks.map((c, i) => ({
          id: genId(16),
          document_id: documentId,
          index_name: index,
          metadata: JSON.stringify(c.metadata),
          text_content: c.content,
          embedding: vectorToSql(c.vector) as never,
          staled: 0,
          ordinal: i + 1,
        })))
        .execute();
    });
  },

  async terminateIndexing (index, documentId, error: any) {
    await db.updateTable('document_index')
      .set({
        created_at: new Date(),
        status: 'fail',
        trace: JSON.stringify({ name: error.name, message: error.message }),
      })
      .where('index_name', '=', eb => eb.val(index))
      .where('document_id', '=', eb => eb.val(documentId))
      .execute();
  },

  async _query (index, vector, top_k, options) {
    let builder = db.selectFrom('document_index_chunk')
      .innerJoin('document', 'document_id', 'document.id')
      .select([
        'document_index_chunk.id as document_index_chunk_id',
        'document_id',
        'document_index_chunk.text_content',
        'document_index_chunk.metadata',
        'source_uri',
        'document.name as source_name',
        cosineSimilarity('embedding', vector).as('score'),
      ])
      .where('staled', '=', 0)
      .where('index_name', '=', eb => eb.val(index))
      .orderBy('score desc')
      .limit(top_k);

    if (options.source_uri_prefixes && options.source_uri_prefixes.length > 0) {
      const prefixes = options.source_uri_prefixes;
      builder = builder.where(eb => eb.or(prefixes.map(prefix => (
        eb('document.source_uri', 'like', eb => eb.val(prefix + '%'))
      ))));
    }

    return await builder.execute();
  },

  async startQuery (partial) {
    await db.insertInto('index_query')
      .values(partial)
      .execute();
  },
  async finishQuery (id, results) {
    await db.transaction().execute(async db => {
      await db.updateTable('index_query')
        .set('finished_at', new Date())
        .where('id', '=', eb => eb.val(id))
        .execute();

      //// Update results after reranking.
      // await db.deleteFrom('index_query_result')
      //   .where('index_query_id', '=', eb => eb.val(id))
      //   .execute();
      //
      // await db.insertInto('index_query_result')
      //   .values(results)
      //   .execute();
    });
  },
  async finishRerank (id, metadata, results) {
    await db.transaction().execute(async db => {
      await db.updateTable('index_query')
        .set({
          metadata: JSON.stringify({ reranker: metadata }),
          reranked_at: new Date()
        })
        .where('id', '=', id)
        .execute();

      await db.deleteFrom('index_query_result')
        .where('index_query_id', '=', eb => eb.val(id))
        .execute();

      await db.insertInto('index_query_result')
        .values(results)
        .execute();
    })
  },
  async getQuery (id) {
    return await db.selectFrom('index_query')
      .selectAll()
      .where('id', '=', eb => eb.val(id))
      .executeTakeFirst();
  },
  async getQueryResults (id) {
    const res = await this.getQuery(id);
    if (!res) {
      return undefined;
    }
    return await db.selectFrom('index_query_result')
      .innerJoin('document_index_chunk', 'document_index_chunk.id', 'index_query_result.document_index_chunk_id')
      .innerJoin('document', 'document.id', 'document_index_chunk.document_id')
      .where('index_query_id', '=', eb => eb.val(id))
      .select([
        'document_id',
        'document_index_chunk_id',
        'document_index_chunk.text_content',
        'document_index_chunk.metadata',
        'score',
        'source_uri',
        'document.name as source_name',
      ])
      .execute();
  },

  async listEmbeddings (request) {
    const builder = db.selectFrom('document_index_chunk')
      .selectAll();

    return executePage(builder, request);
  },
<<<<<<< HEAD
};
=======

  async getDocumentIndex (name: string, documentId: string) {
    return await db.selectFrom('document_index')
      .selectAll()
      .where('index_name', '=', name)
      .where('document_id', '=', documentId)
      .executeTakeFirst();
  },
};

export function cosineSimilarity (a: rag.Vector, b: rag.Vector) {
  let p = 0;
  let qa = 0;
  let qb = 0;
  for (let i = 0; i < a.length; i++) {
    p += a[i] * b[i];
    qa += Math.pow(a[i], 2);
    qb += Math.pow(b[i], 2);
  }

  return p / (Math.sqrt(qa) * Math.sqrt(qb));
}

function cosineDistance (a: rag.Vector, b: rag.Vector) {
  return 1 - cosineSimilarity(a, b);
}

export function vectorToVal (vector: Vector | number[]) {
  return `[${vector.join(',')}]`;
}
>>>>>>> a5eede9a
<|MERGE_RESOLUTION|>--- conflicted
+++ resolved
@@ -259,9 +259,6 @@
 
     return executePage(builder, request);
   },
-<<<<<<< HEAD
-};
-=======
 
   async getDocumentIndex (name: string, documentId: string) {
     return await db.selectFrom('document_index')
@@ -270,26 +267,4 @@
       .where('document_id', '=', documentId)
       .executeTakeFirst();
   },
-};
-
-export function cosineSimilarity (a: rag.Vector, b: rag.Vector) {
-  let p = 0;
-  let qa = 0;
-  let qb = 0;
-  for (let i = 0; i < a.length; i++) {
-    p += a[i] * b[i];
-    qa += Math.pow(a[i], 2);
-    qb += Math.pow(b[i], 2);
-  }
-
-  return p / (Math.sqrt(qa) * Math.sqrt(qb));
-}
-
-function cosineDistance (a: rag.Vector, b: rag.Vector) {
-  return 1 - cosineSimilarity(a, b);
-}
-
-export function vectorToVal (vector: Vector | number[]) {
-  return `[${vector.join(',')}]`;
-}
->>>>>>> a5eede9a
+};