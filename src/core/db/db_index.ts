import { db } from '@/core/db/db';
import type {DB, DocumentIndexChunk} from '@/core/db/schema';
import { rag } from '@/core/interface';
import { executePage, type Page, type PageRequest } from '@/lib/database';
import { genId } from '@/lib/id';
import type { Insertable, Selectable, Updateable } from 'kysely';
import { notFound } from 'next/navigation';
import ChunkedContent = rag.ChunkedContent;
import EmbeddedContent = rag.EmbeddedContent;
import {cosineSimilarity, vectorToSql} from "@/lib/kysely";

export type _QueryOptions = {
  source_uri_prefixes?: string[];
}

export interface IndexDb {

  findByName (name: string): Promise<Selectable<DB['index']> | undefined>;

  update (name: string, updater: (index: Selectable<DB['index']>) => Updateable<DB['index']>): Promise<void>;

  startIndexing (index: string, documentId: string, content: ChunkedContent<any, any>): Promise<void>;

  finishIndexing (index: string, documentId: string, embeddedContent: EmbeddedContent<any, any>): Promise<void>;

  terminateIndexing (index: string, documentId: string, error: unknown): Promise<void>;

  _query (index: string, vector: Float64Array, top_k: number, options: _QueryOptions): Promise<SearchResult[]>;

  startQuery (partial: Insertable<DB['index_query']>): Promise<void>;

  finishQuery (id: string, results: Insertable<DB['index_query_result']>[]): Promise<void>;

  finishRerank (id: string, metadata: any, results: Insertable<DB['index_query_result']>[]): Promise<void>;

  getQuery (id: string): Promise<Selectable<DB['index_query']> | undefined>;

  getQueryResults (id: string): Promise<SearchResult[] | undefined>;

  listEmbeddings (request: PageRequest): Promise<Page<Selectable<DB['document_index_chunk']>>>;

  getDocumentIndex (name: string, documentId: string): Promise<Selectable<DB['document_index']> | undefined>;
}

type SearchResult = {
  document_id: string
  document_index_chunk_id: string
  text_content: string
  metadata: any
  source_uri: string
  source_name: string
  score: number
}

export const indexDb: IndexDb = {
  findByName (name: string) {
    return db.selectFrom('index')
      .selectAll()
      .where('name', '=', eb => eb.val(name))
      .executeTakeFirst();
  },

  async update (name, updater) {
    await db.transaction().execute(async db => {
      const index = await db.selectFrom('index')
        .selectAll()
        .where('name', '=', eb => eb.val(name))
        .executeTakeFirst();
      if (!index) {
        throw notFound();
      }

      const partial = updater(index);

      await db.updateTable('index')
        .set(partial)
        .where('name', '=', eb => eb.val(name))
        .execute();
    });
  },

  async startIndexing (index, documentId, content) {
    // Insert a new document_index or set the original index's state to `indexing`
    await db.insertInto('document_index')
      .values({
        document_id: documentId,
        index_name: index,
        status: 'indexing',
        created_at: new Date(),
        text_content: content.content.join('\n\n\n\n'),
        trace: null,
        metadata: JSON.stringify(content.metadata),
      })
      .onDuplicateKeyUpdate({
        status: 'indexing',
      })
      .execute();
  },

  async finishIndexing (index, documentId, content) {
    const now = new Date();

    await db.transaction().execute(async db => {
      // Update index state to `ok`
      await db.insertInto('document_index')
        .values({
          document_id: documentId,
          index_name: index,
          status: 'ok',
          created_at: now,
          text_content: content.content.join('\n\n\n\n'),
          trace: null,
          metadata: JSON.stringify(content.metadata),
        })
        .onDuplicateKeyUpdate({
          status: 'ok',
          text_content: content.content.join('\n\n\n\n'),
          created_at: now,
          metadata: JSON.stringify(content.metadata),
        })
        .execute();

      // mark all old document_index_chunk staled
      await db.updateTable('document_index_chunk')
        .set({
          staled: 1,
        })
        .where('index_name', '=', eb => eb.val(index))
        .where('document_id', '=', eb => eb.val(documentId))
        .where('staled', '=', 0)
        .execute();

<<<<<<< HEAD
      // insert new index chunks
      await db.insertInto('document_index_chunk')
        .values(content.chunks.map((c, i) => ({
          id: genId(16),
          document_id: documentId,
          index_name: index,
          metadata: JSON.stringify(c.metadata),
          text_content: c.content,
          embedding: vectorToSql(c.vector) as never,
          staled: 0,
          ordinal: i + 1,
        })))
        .execute();
=======
      if (content.chunks.length > 0) {
        // insert new index chunks
        await db.insertInto('document_index_chunk')
          .values(content.chunks.map((c, i) => ({
            id: genId(16),
            document_id: documentId,
            index_name: index,
            metadata: JSON.stringify(c.metadata),
            text_content: c.content,
            embedding: vectorToVal(c.vector) as never,
            staled: 0,
            ordinal: i + 1,
          })))
          .execute();
      }
>>>>>>> 3402b3cb
    });
  },

  async terminateIndexing (index, documentId, error: any) {
    await db.updateTable('document_index')
      .set({
        created_at: new Date(),
        status: 'fail',
        trace: JSON.stringify({ name: error.name, message: error.message }),
      })
      .where('index_name', '=', eb => eb.val(index))
      .where('document_id', '=', eb => eb.val(documentId))
      .execute();
  },

  async _query (index, vector, top_k, options) {
    let builder = db.selectFrom('document_index_chunk')
      .innerJoin('document', 'document_id', 'document.id')
      .select([
        'document_index_chunk.id as document_index_chunk_id',
        'document_id',
        'document_index_chunk.text_content',
        'document_index_chunk.metadata',
        'source_uri',
        'document.name as source_name',
<<<<<<< HEAD
        cosineSimilarity('embedding', vector).as('score'),
=======
        'document_index_chunk.staled',
        'document_index_chunk.index_name',
        'document.source_uri',
        eb => eb(eb => eb.lit<number>(1), '-', eb.fn<number>('vec_cosine_distance', [
          'embedding',
          eb => eb.val(vectorToVal(vector))],
        )).as('score'),
>>>>>>> 3402b3cb
      ])
      .having('staled', '=', 0)
      .having('index_name', '=', eb => eb.val(index))
      .orderBy('score desc')
      .limit(top_k);

    if (options.source_uri_prefixes && options.source_uri_prefixes.length > 0) {
      const prefixes = options.source_uri_prefixes;
      builder = builder.having(eb => eb.or(prefixes.map(prefix => (
        eb('document.source_uri', 'like', eb => eb.val(prefix + '%'))
      ))));
    }

    return await builder.execute();
  },

  async startQuery (partial) {
    await db.insertInto('index_query')
      .values(partial)
      .execute();
  },
  async finishQuery (id, results) {
    await db.transaction().execute(async db => {
      await db.updateTable('index_query')
        .set('finished_at', new Date())
        .where('id', '=', eb => eb.val(id))
        .execute();

      //// Update results after reranking.
      // await db.deleteFrom('index_query_result')
      //   .where('index_query_id', '=', eb => eb.val(id))
      //   .execute();
      //
      // await db.insertInto('index_query_result')
      //   .values(results)
      //   .execute();
    });
  },
  async finishRerank (id, metadata, results) {
    await db.transaction().execute(async db => {
      await db.updateTable('index_query')
        .set({
          metadata: JSON.stringify({ reranker: metadata }),
          reranked_at: new Date()
        })
        .where('id', '=', id)
        .execute();

      await db.deleteFrom('index_query_result')
        .where('index_query_id', '=', eb => eb.val(id))
        .execute();

      await db.insertInto('index_query_result')
        .values(results)
        .execute();
    })
  },
  async getQuery (id) {
    return await db.selectFrom('index_query')
      .selectAll()
      .where('id', '=', eb => eb.val(id))
      .executeTakeFirst();
  },
  async getQueryResults (id) {
    const res = await this.getQuery(id);
    if (!res) {
      return undefined;
    }
    return await db.selectFrom('index_query_result')
      .innerJoin('document_index_chunk', 'document_index_chunk.id', 'index_query_result.document_index_chunk_id')
      .innerJoin('document', 'document.id', 'document_index_chunk.document_id')
      .where('index_query_id', '=', eb => eb.val(id))
      .select([
        'document_id',
        'document_index_chunk_id',
        'document_index_chunk.text_content',
        'document_index_chunk.metadata',
        'score',
        'source_uri',
        'document.name as source_name',
      ])
      .execute();
  },

  async listEmbeddings (request) {
    const builder = db.selectFrom('document_index_chunk')
      .selectAll();

    return executePage(builder, request);
  },

  async getDocumentIndex (name: string, documentId: string) {
    return await db.selectFrom('document_index')
      .selectAll()
      .where('index_name', '=', name)
      .where('document_id', '=', documentId)
      .executeTakeFirst();
  },
};<|MERGE_RESOLUTION|>--- conflicted
+++ resolved
@@ -1,5 +1,5 @@
 import { db } from '@/core/db/db';
-import type {DB, DocumentIndexChunk} from '@/core/db/schema';
+import type {DB} from '@/core/db/schema';
 import { rag } from '@/core/interface';
 import { executePage, type Page, type PageRequest } from '@/lib/database';
 import { genId } from '@/lib/id';
@@ -130,21 +130,6 @@
         .where('staled', '=', 0)
         .execute();
 
-<<<<<<< HEAD
-      // insert new index chunks
-      await db.insertInto('document_index_chunk')
-        .values(content.chunks.map((c, i) => ({
-          id: genId(16),
-          document_id: documentId,
-          index_name: index,
-          metadata: JSON.stringify(c.metadata),
-          text_content: c.content,
-          embedding: vectorToSql(c.vector) as never,
-          staled: 0,
-          ordinal: i + 1,
-        })))
-        .execute();
-=======
       if (content.chunks.length > 0) {
         // insert new index chunks
         await db.insertInto('document_index_chunk')
@@ -154,13 +139,12 @@
             index_name: index,
             metadata: JSON.stringify(c.metadata),
             text_content: c.content,
-            embedding: vectorToVal(c.vector) as never,
+            embedding: vectorToSql(c.vector) as never,
             staled: 0,
             ordinal: i + 1,
           })))
           .execute();
       }
->>>>>>> 3402b3cb
     });
   },
 
@@ -186,17 +170,10 @@
         'document_index_chunk.metadata',
         'source_uri',
         'document.name as source_name',
-<<<<<<< HEAD
-        cosineSimilarity('embedding', vector).as('score'),
-=======
         'document_index_chunk.staled',
         'document_index_chunk.index_name',
         'document.source_uri',
-        eb => eb(eb => eb.lit<number>(1), '-', eb.fn<number>('vec_cosine_distance', [
-          'embedding',
-          eb => eb.val(vectorToVal(vector))],
-        )).as('score'),
->>>>>>> 3402b3cb
+        cosineSimilarity('embedding', vector).as('score'),
       ])
       .having('staled', '=', 0)
       .having('index_name', '=', eb => eb.val(index))
